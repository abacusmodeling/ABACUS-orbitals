--- conflicted
+++ resolved
@@ -320,22 +320,12 @@
         # implement "occ", "occ+%d", "occ-%d" and "all" for nbands_ref
         # support index to link reference structures
         shape = orbital["shape"]
-<<<<<<< HEAD
         shape = [shape] if not isinstance(shape, list) else shape
         index = [shapes.index(s) for s in shape if not isinstance(s, int)]
         nbands_ref = orbital["nbands_ref"]
         nbands_ref = [nbands_ref] if not isinstance(nbands_ref, list) else nbands_ref
         assert len(nbands_ref) == len(shape), "nbands_ref should have the same length as shape"
         result["orbitals"][iorb]["nbands_ref"] = [nbands_from_str(n, s, z_val) for n, s in zip(nbands_ref, shape)]
-=======
-        index = shapes.index(shape) if not isinstance(shape, int) else shape
-        shape = shapes[index]
-        # autoset nbands_ref
-        nbands_ref = result["orbitals"][iorb].get("nbands_ref", "call_nbands_from_str")
-        if nbands_ref == "call_nbands_from_str":
-            nbands_ref = nbands_from_str(orbital["nbands_ref"], shape, z_val)
-        result["orbitals"][iorb]["nbands_ref"] = nbands_ref
->>>>>>> 3d11d183
         result["orbitals"][iorb]["folder"] = index
     return result
 
@@ -486,20 +476,11 @@
         minimal_basis = user_settings.get("minimal_basis", [])
         z_val = user_settings.get("z_val", 0)
     else:
-<<<<<<< HEAD
-        ppinfo_ = ppinfo(fname=user_settings["pseudo_name"])
-    properties = ["element", "minimal_basis", "z_val"]
-    symbol, minimal_basis, z_val = map(from_pseudopotential(ppinfo_).get, properties)
-    z_core = PERIODIC_TABLE_TOINDEX[symbol] - z_val
-    # the section `reference_systems` in input script clearly defines the structures
-    # to calculate
-=======
         ppinfo_ = ppinfo(os.path.join(user_settings["pseudo_dir"], user_settings["pseudo_name"]))
         properties = ["element", "minimal_basis", "z_val"]
         symbol, minimal_basis, z_val = map(from_pseudopotential(ppinfo_).get, properties)
 
     z_core = PERIODIC_TABLE_TOINDEX.get(symbol, z_val) - z_val
->>>>>>> 3d11d183
     structures = structure_settings(user_settings)
     # the following call is for generating the INPUT setting for each structure
     abacus = abacus_settings(user_settings, minimal_basis, z_val, z_core)
