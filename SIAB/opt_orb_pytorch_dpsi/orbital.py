from util import ND_list
import numpy as np
from scipy.special import spherical_jn
from scipy.integrate import simps
from scipy.optimize import fsolve
import functools
import torch

def generate_orbital(info_element, C, E):
	""" C[it][il][ie,iu] """
	""" orb[it][il][iu][r] = \suml_{ie} C[it][il][ie,iu] * jn(il,ie*r) """
	orb = dict()
	for it in info_element:
		Nr = int(info_element[it].Rcut/info_element[it].dr)+1
		orb[it] = ND_list(info_element[it].Nl)
		for il in range(info_element[it].Nl):
			orb[it][il] = ND_list(info_element[it].Nu[il])
			for iu in range(info_element[it].Nu[il]):
				orb[it][il][iu] = np.zeros(Nr)
				for ir in range(Nr):
					r = ir * info_element[it].dr
					for ie in range(info_element[it].Ne):
						orb[it][il][iu][ir] += C[it][il][ie,iu].item() * spherical_jn(il,E[it][il,ie].item()*r)
	return orb

<<<<<<< HEAD

def smooth_orbital(orb,Rcut,dr,smearing_sigma):
=======
def generate_jn(info_element, E):
	""" orb[it][il][ie][r] = jn(il,ie*r) """
	orb = dict()
	for it in info_element:
		Nr = int(info_element[it].Rcut/info_element[it].dr)+1
		orb[it] = ND_list(info_element[it].Nl)
		for il in range(info_element[it].Nl):
			orb[it][il] = ND_list(info_element[it].Ne)
			for ie in range(info_element[it].Ne):
				orb[it][il][ie] = np.zeros(Nr)
				for ir in range(Nr):
					r = ir * info_element[it].dr
					orb[it][il][ie][ir] = spherical_jn(il, E[it][il,ie].item()*r)
	return orb

def generate_jn_smooth(info_element, E):
	""" orb[it][il][ie][r] = jn(il,ie*r) - jn(il,(ie+1)*r) * jn'(il,ie*Rcut) / jn'(il,(ie+1)*Rcut) """
	orb = dict()
	for it in info_element:
		Nr = int(info_element[it].Rcut/info_element[it].dr)+1
		orb[it] = ND_list(info_element[it].Nl)
		for il in range(info_element[it].Nl):
			orb[it][il] = ND_list(info_element[it].Ne-1)
			for ie in range(info_element[it].Ne-1):
				mix_coef = ( spherical_jn(il, E[it][il,ie  ].item()*info_element[it].Rcut, True) * E[it][il,ie  ].item() )			\
					     / ( spherical_jn(il, E[it][il,ie+1].item()*info_element[it].Rcut, True) * E[it][il,ie+1].item() )
				orb[it][il][ie] = np.zeros(Nr)
				for ir in range(Nr):
					r = ir * info_element[it].dr
					orb[it][il][ie][ir] = spherical_jn(il, E[it][il,ie].item()*r) - mix_coef * spherical_jn(il, E[it][il,ie+1].item()*r)
	return orb



def smooth_orbital(orb, Rcut, dr, smearing_sigma):
>>>>>>> c594e885
	for it,orb_t in orb.items():
		for orb_tl in orb_t:
			for orb_tlu in orb_tl:
				for ir in range(orb_tlu.shape[0]):
					assert orb_tlu.shape[0] == int(Rcut[it]/dr[it])+1
					r = ir * dr[it]
					orb_tlu[ir] *= 1-np.exp( -(r-Rcut[it])**2/(2*smearing_sigma**2) )

<<<<<<< HEAD


def inner_product( orb1, orb2, dr ):
=======
def inner_product(orb1, orb2, dr):
>>>>>>> c594e885
	assert orb1.shape == orb2.shape
	r = np.array(range(orb1.shape[0]))*dr
	return simps( orb1 * orb2 * r * r, dx=dr )

<<<<<<< HEAD
def normalize(orb,dr,C=None,flag_norm_orb=False,flag_norm_C=False):
=======
def normalize(orb, dr, C=None, flag_norm_orb=False, flag_norm_C=False):
>>>>>>> c594e885
	""" C[it][il][ie,iu] """
	""" orb[it][il][iu][r] = \suml_{ie} C[it][il][ie,iu] * jn(il,ie*r) """
	for it,orb_t in orb.items():
		for il,orb_tl in enumerate(orb_t):
			for iu,orb_tlu in enumerate(orb_tl):
				norm = np.sqrt(inner_product(orb_tlu,orb_tlu,dr[it]))
				if flag_norm_orb:  orb_tlu[:]           = orb_tlu              / norm
				if flag_norm_C:    C[it][il].data[:,iu] = C[it][il].data[:,iu] / norm

<<<<<<< HEAD
def orth(orb,dr):
=======
def orth(orb, dr):
>>>>>>> c594e885
	""" |n'> = 1/Z ( |n> - \sum_{i=0}^{n-1} |i><i|n> ) """
	""" orb[it][il][iu,r] """
	for it,orb_t in orb.items():
		for il,orb_tl in enumerate(orb_t):
			for iu1,orb_tlu1 in enumerate(orb_tl):
				for iu2 in range(iu1):
					orb_tlu1[:] -= orb_tl[iu2] * inner_product(orb_tlu1,orb_tl[iu2],dr[it])
				orb_tlu1[:] = orb_tlu1 / np.sqrt(inner_product(orb_tlu1,orb_tlu1,dr[it]))

<<<<<<< HEAD
def find_eigenvalue(Nl,Ne):
=======


def find_eigenvalue(Nl, Ne):
>>>>>>> c594e885
	""" E[il,ie] """
	E = np.zeros((Nl,Ne+Nl+1))
	for ie in range(1,Ne+Nl+1):
		E[0,ie] = ie*np.pi
	for il in range(1,Nl):
		jl = functools.partial(spherical_jn,il)
		for ie in range(1,Ne+Nl+1-il):
			E[il,ie] = fsolve( jl, (E[il-1,ie]+E[il-1,ie+1])/2 )
	return E[:,1:Ne+1]

def set_E(info_element):
	""" E[it][il,ie] """
	eigenvalue = { it:find_eigenvalue(info_element[it].Nl,info_element[it].Ne) for it in info_element }
	E = dict()
	for it in info_element:
		E[it] = torch.from_numpy(( eigenvalue[it]/info_element[it].Rcut ).astype("float64"))
	return E<|MERGE_RESOLUTION|>--- conflicted
+++ resolved
@@ -23,10 +23,6 @@
 						orb[it][il][iu][ir] += C[it][il][ie,iu].item() * spherical_jn(il,E[it][il,ie].item()*r)
 	return orb
 
-<<<<<<< HEAD
-
-def smooth_orbital(orb,Rcut,dr,smearing_sigma):
-=======
 def generate_jn(info_element, E):
 	""" orb[it][il][ie][r] = jn(il,ie*r) """
 	orb = dict()
@@ -62,7 +58,6 @@
 
 
 def smooth_orbital(orb, Rcut, dr, smearing_sigma):
->>>>>>> c594e885
 	for it,orb_t in orb.items():
 		for orb_tl in orb_t:
 			for orb_tlu in orb_tl:
@@ -71,22 +66,12 @@
 					r = ir * dr[it]
 					orb_tlu[ir] *= 1-np.exp( -(r-Rcut[it])**2/(2*smearing_sigma**2) )
 
-<<<<<<< HEAD
-
-
-def inner_product( orb1, orb2, dr ):
-=======
 def inner_product(orb1, orb2, dr):
->>>>>>> c594e885
 	assert orb1.shape == orb2.shape
 	r = np.array(range(orb1.shape[0]))*dr
 	return simps( orb1 * orb2 * r * r, dx=dr )
 
-<<<<<<< HEAD
-def normalize(orb,dr,C=None,flag_norm_orb=False,flag_norm_C=False):
-=======
 def normalize(orb, dr, C=None, flag_norm_orb=False, flag_norm_C=False):
->>>>>>> c594e885
 	""" C[it][il][ie,iu] """
 	""" orb[it][il][iu][r] = \suml_{ie} C[it][il][ie,iu] * jn(il,ie*r) """
 	for it,orb_t in orb.items():
@@ -96,11 +81,7 @@
 				if flag_norm_orb:  orb_tlu[:]           = orb_tlu              / norm
 				if flag_norm_C:    C[it][il].data[:,iu] = C[it][il].data[:,iu] / norm
 
-<<<<<<< HEAD
-def orth(orb,dr):
-=======
 def orth(orb, dr):
->>>>>>> c594e885
 	""" |n'> = 1/Z ( |n> - \sum_{i=0}^{n-1} |i><i|n> ) """
 	""" orb[it][il][iu,r] """
 	for it,orb_t in orb.items():
@@ -110,13 +91,9 @@
 					orb_tlu1[:] -= orb_tl[iu2] * inner_product(orb_tlu1,orb_tl[iu2],dr[it])
 				orb_tlu1[:] = orb_tlu1 / np.sqrt(inner_product(orb_tlu1,orb_tlu1,dr[it]))
 
-<<<<<<< HEAD
-def find_eigenvalue(Nl,Ne):
-=======
 
 
 def find_eigenvalue(Nl, Ne):
->>>>>>> c594e885
 	""" E[il,ie] """
 	E = np.zeros((Nl,Ne+Nl+1))
 	for ie in range(1,Ne+Nl+1):
